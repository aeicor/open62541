/**
 * @file ua_services.h
 *
 * @brief Defines the method signatures for all the standard defined services.
 */

#ifndef UA_SERVICES_H_
#define UA_SERVICES_H_

#include "ua_types.h"
#include "ua_application.h"
#include "ua_transport_binary_secure.h"
#include "ua_stack_session.h"
/**
 * @defgroup services Services
 *
 * @brief This module describes all the services used to communicate in in OPC UA.
 *
 * @{
 */

/**
 * @name Discovery Service Set
 *
 * This Service Set defines Services used to discover the Endpoints implemented
 * by a Server and to read the security configuration for those Endpoints.
 *
 * @{
 */
// Service_FindServers

/**
 * @brief This Service returns the Endpoints supported by a Server and all of
 * the configuration information required to establish a SecureChannel and a
 * Session.
 */
UA_Int32 Service_GetEndpoints(SL_secureChannel channel, const UA_GetEndpointsRequest* request, UA_GetEndpointsResponse *response);
// Service_RegisterServer
/** @} */

/**
 * @name SecureChannel Service Set
 *
 * This Service Set defines Services used to open a communication channel that
 * ensures the confidentiality and Integrity of all Messages exchanged with the
 * Server.
 *
 * @{
 */

/**
 * @brief This Service is used to open or renew a SecureChannel that can be used
 * to ensure Confidentiality and Integrity for Message exchange during a
 * Session.
 */
UA_Int32 Service_OpenSecureChannel(SL_secureChannel channel,const UA_OpenSecureChannelRequest* request, UA_OpenSecureChannelResponse* response);

/**
 * @brief This Service is used to terminate a SecureChannel.
 */
UA_Int32 Service_CloseSecureChannel(const UA_CloseSecureChannelRequest *request, UA_CloseSecureChannelResponse *response);
/** @} */

/**
 * @name Session Service Set
 *
 * This Service Set defines Services for an application layer connection
 * establishment in the context of a Session.
 *
 * @{
 */

/**
 * @brief This Service is used by an OPC UA Client to create a Session and the
 * Server returns two values which uniquely identify the Session. The first
 * value is the sessionId which is used to identify the Session in the audit
 * logs and in the Server’s address space. The second is the authenticationToken
 * which is used to associate an incoming request with a Session.
 */
UA_Int32 Service_CreateSession(UA_Session *session, const UA_CreateSessionRequest *request, UA_CreateSessionResponse *response);

/**
 * @brief This Service is used by the Client to submit its SoftwareCertificates
 * to the Server for validation and to specify the identity of the user
 * associated with the Session. This Service request shall be issued by the
 * Client before it issues any other Service request after CreateSession.
 * Failure to do so shall cause the Server to close the Session.
 */
UA_Int32 Service_ActivateSession(SL_secureChannel channel, UA_Session *session, const UA_ActivateSessionRequest *request, UA_ActivateSessionResponse *response);

/**
 * @brief This Service is used to terminate a Session.
 */
UA_Int32 Service_CloseSession(UA_Session *session, const UA_CloseSessionRequest *request, UA_CloseSessionResponse *response);
// Service_Cancel
/** @} */

/**
 * @name NodeManagement Service Set
 *
 * This Service Set defines Services to add and delete AddressSpace Nodes and References between
 * them. All added Nodes continue to exist in the AddressSpace even if the Client that created them
 * disconnects from the Server.
 *
 * @{
 */

/**
 * @brief This Service is used to add one or more Nodes into the AddressSpace hierarchy.
 */
<<<<<<< HEAD
UA_Int32 Service_AddNodes(UA_Session *session, const UA_AddNodesRequest *request, UA_AddNodesResponse *response);
// Service_AddReferences
=======
UA_Int32 Service_AddNodes(SL_Channel *channel, const UA_AddNodesRequest *request, UA_AddNodesResponse *response);

/**
 * @brief This Service is used to add one or more References to one or more Nodes
 */
UA_Int32 Service_AddReferences(SL_Channel *channel, const UA_AddReferencesRequest *request, UA_AddReferencesResponse *response);

>>>>>>> 8046001c
// Service_DeleteNodes
// Service_DeleteReferences
/** @} */

/**
 * @name View Service Set
 *
 * Clients use the browse Services of the View Service Set to navigate through
 * the AddressSpace or through a View which is a subset of the AddressSpace.
 *
 * @{
 */

/**
 * @brief This Service is used to discover the References of a specified Node.
 * The browse can be further limited by the use of a View. This Browse Service
 * also supports a primitive filtering capability.
 */ 
UA_Int32 Service_Browse(UA_Session *session, const UA_BrowseRequest *request, UA_BrowseResponse *response);

/**
 * @brief This Service is used to translate textual node paths to their respective ids.
 */
UA_Int32 Service_TranslateBrowsePathsToNodeIds(UA_Session *session,  const UA_TranslateBrowsePathsToNodeIdsRequest *request, UA_TranslateBrowsePathsToNodeIdsResponse *response);
// Service_BrowseNext
// Service_TranslateBrowsePathsToNodeIds
// Service_RegisterNodes
// Service_UnregisterNodes
/** @} */


/* Part 4: 5.9 Query Service Set */
/**
 * @name Query Service Set
 *
 * This Service Set is used to issue a Query to a Server. OPC UA Query is
 * generic in that it provides an underlying storage mechanism independent Query
 * capability that can be used to access a wide variety of OPC UA data stores
 * and information management systems. OPC UA Query permits a Client to access
 * data maintained by a Server without any knowledge of the logical schema used
 * for internal storage of the data. Knowledge of the AddressSpace is
 * sufficient.
 *
 * @{
 */
// Service_QueryFirst
// Service_QueryNext
/** @} */

/* Part 4: 5.10 Attribute Service Set */
/**
 * @name Attribute Service Set
 *
 * This Service Set provides Services to access Attributes that are part of
 * Nodes.
 *
 * @{
 */

/**
 * @brief This Service is used to read one or more Attributes of one or more
 * Nodes. For constructed Attribute values whose elements are indexed, such as
 * an array, this Service allows Clients to read the entire set of indexed
 * values as a composite, to read individual elements or to read ranges of
 * elements of the composite.
 */
UA_Int32 Service_Read(UA_Session *session, const UA_ReadRequest *request, UA_ReadResponse *response);
// Service_HistoryRead
/**
 * @brief This Service is used to write one or more Attributes of one or more
 *  Nodes. For constructed Attribute values whose elements are indexed, such as
 *  an array, this Service allows Clients to write the entire set of indexed
 *  values as a composite, to write individual elements or to write ranges of
 *  elements of the composite.
 */
UA_Int32 Service_Write(SL_Channel *channel, const UA_WriteRequest *request,UA_WriteResponse *response);
// Service_HistoryUpdate
/** @} */

/**
 * @name Method Service Set
 *
 * The Method Service Set defines the means to invoke methods. A method shall be
a component of an Object.
 *
 * @{
 */
// Service_Call
/** @} */

/**
 * @name MonitoredItem Service Set
 *
 * Clients define MonitoredItems to subscribe to data and Events. Each
 * MonitoredItem identifies the item to be monitored and the Subscription to use
 * to send Notifications. The item to be monitored may be any Node Attribute.
 *
 * @{
 */

/**
 * @brief This Service is used to create and add one or more MonitoredItems to a
 * Subscription. A MonitoredItem is deleted automatically by the Server when the
 * Subscription is deleted. Deleting a MonitoredItem causes its entire set of
 * triggered item links to be deleted, but has no effect on the MonitoredItems
 * referenced by the triggered items.
 */
UA_Int32 Service_CreateMonitoredItems(UA_Session *session, const UA_CreateMonitoredItemsRequest *request, UA_CreateMonitoredItemsResponse *response);
// Service_ModifyMonitoredItems
// Service_SetMonitoringMode
// Service_SetTriggering
// Service_DeleteMonitoredItems
/** @} */

/**
 * @name Subscription Service Set
 *
 * Subscriptions are used to report Notifications to the Client.
 *
 * @{
 */
// Service_CreateSubscription
UA_Int32 Service_CreateSubscription(SL_Channel *channel, const UA_CreateSubscriptionRequest *request,
                                   UA_CreateSubscriptionResponse *response);
// Service_ModifySubscription
// Service_SetPublishingMode
UA_Int32 Service_Publish(SL_Channel *channel, const UA_PublishRequest *request,
                                   UA_PublishResponse *response);

// Service_Republish
// Service_TransferSubscription
// Service_DeleteSubscription
/** @} */

/** @} */ // end of group

#endif<|MERGE_RESOLUTION|>--- conflicted
+++ resolved
@@ -53,12 +53,12 @@
  * to ensure Confidentiality and Integrity for Message exchange during a
  * Session.
  */
-UA_Int32 Service_OpenSecureChannel(SL_secureChannel channel,const UA_OpenSecureChannelRequest* request, UA_OpenSecureChannelResponse* response);
+UA_Int32 Service_OpenSecureChannel(SL_secureChannel channel, const UA_OpenSecureChannelRequest* request, UA_OpenSecureChannelResponse* response);
 
 /**
  * @brief This Service is used to terminate a SecureChannel.
  */
-UA_Int32 Service_CloseSecureChannel(const UA_CloseSecureChannelRequest *request, UA_CloseSecureChannelResponse *response);
+UA_Int32 Service_CloseSecureChannel(SL_secureChannel channel, const UA_CloseSecureChannelRequest *request, UA_CloseSecureChannelResponse *response);
 /** @} */
 
 /**
@@ -77,7 +77,7 @@
  * logs and in the Server’s address space. The second is the authenticationToken
  * which is used to associate an incoming request with a Session.
  */
-UA_Int32 Service_CreateSession(UA_Session *session, const UA_CreateSessionRequest *request, UA_CreateSessionResponse *response);
+UA_Int32 Service_CreateSession(SL_secureChannel channel, const UA_CreateSessionRequest *request, UA_CreateSessionResponse *response);
 
 /**
  * @brief This Service is used by the Client to submit its SoftwareCertificates
@@ -86,12 +86,12 @@
  * Client before it issues any other Service request after CreateSession.
  * Failure to do so shall cause the Server to close the Session.
  */
-UA_Int32 Service_ActivateSession(SL_secureChannel channel, UA_Session *session, const UA_ActivateSessionRequest *request, UA_ActivateSessionResponse *response);
+UA_Int32 Service_ActivateSession(SL_secureChannel channel, UA_Session session, const UA_ActivateSessionRequest *request, UA_ActivateSessionResponse *response);
 
 /**
  * @brief This Service is used to terminate a Session.
  */
-UA_Int32 Service_CloseSession(UA_Session *session, const UA_CloseSessionRequest *request, UA_CloseSessionResponse *response);
+UA_Int32 Service_CloseSession(UA_Session session, const UA_CloseSessionRequest *request, UA_CloseSessionResponse *response);
 // Service_Cancel
 /** @} */
 
@@ -108,18 +108,13 @@
 /**
  * @brief This Service is used to add one or more Nodes into the AddressSpace hierarchy.
  */
-<<<<<<< HEAD
-UA_Int32 Service_AddNodes(UA_Session *session, const UA_AddNodesRequest *request, UA_AddNodesResponse *response);
-// Service_AddReferences
-=======
-UA_Int32 Service_AddNodes(SL_Channel *channel, const UA_AddNodesRequest *request, UA_AddNodesResponse *response);
+UA_Int32 Service_AddNodes(UA_Session session, const UA_AddNodesRequest *request, UA_AddNodesResponse *response);
 
 /**
  * @brief This Service is used to add one or more References to one or more Nodes
  */
-UA_Int32 Service_AddReferences(SL_Channel *channel, const UA_AddReferencesRequest *request, UA_AddReferencesResponse *response);
-
->>>>>>> 8046001c
+UA_Int32 Service_AddReferences(UA_Session session, const UA_AddReferencesRequest *request, UA_AddReferencesResponse *response);
+
 // Service_DeleteNodes
 // Service_DeleteReferences
 /** @} */
@@ -138,12 +133,12 @@
  * The browse can be further limited by the use of a View. This Browse Service
  * also supports a primitive filtering capability.
  */ 
-UA_Int32 Service_Browse(UA_Session *session, const UA_BrowseRequest *request, UA_BrowseResponse *response);
+UA_Int32 Service_Browse(UA_Session session, const UA_BrowseRequest *request, UA_BrowseResponse *response);
 
 /**
  * @brief This Service is used to translate textual node paths to their respective ids.
  */
-UA_Int32 Service_TranslateBrowsePathsToNodeIds(UA_Session *session,  const UA_TranslateBrowsePathsToNodeIdsRequest *request, UA_TranslateBrowsePathsToNodeIdsResponse *response);
+UA_Int32 Service_TranslateBrowsePathsToNodeIds(UA_Session session, const UA_TranslateBrowsePathsToNodeIdsRequest *request, UA_TranslateBrowsePathsToNodeIdsResponse *response);
 // Service_BrowseNext
 // Service_TranslateBrowsePathsToNodeIds
 // Service_RegisterNodes
@@ -186,7 +181,7 @@
  * values as a composite, to read individual elements or to read ranges of
  * elements of the composite.
  */
-UA_Int32 Service_Read(UA_Session *session, const UA_ReadRequest *request, UA_ReadResponse *response);
+UA_Int32 Service_Read(UA_Session session, const UA_ReadRequest *request, UA_ReadResponse *response);
 // Service_HistoryRead
 /**
  * @brief This Service is used to write one or more Attributes of one or more
@@ -195,7 +190,7 @@
  *  values as a composite, to write individual elements or to write ranges of
  *  elements of the composite.
  */
-UA_Int32 Service_Write(SL_Channel *channel, const UA_WriteRequest *request,UA_WriteResponse *response);
+UA_Int32 Service_Write(UA_Session session, const UA_WriteRequest *request,UA_WriteResponse *response);
 // Service_HistoryUpdate
 /** @} */
 
@@ -227,7 +222,7 @@
  * triggered item links to be deleted, but has no effect on the MonitoredItems
  * referenced by the triggered items.
  */
-UA_Int32 Service_CreateMonitoredItems(UA_Session *session, const UA_CreateMonitoredItemsRequest *request, UA_CreateMonitoredItemsResponse *response);
+UA_Int32 Service_CreateMonitoredItems(UA_Session session, const UA_CreateMonitoredItemsRequest *request, UA_CreateMonitoredItemsResponse *response);
 // Service_ModifyMonitoredItems
 // Service_SetMonitoringMode
 // Service_SetTriggering
@@ -242,11 +237,11 @@
  * @{
  */
 // Service_CreateSubscription
-UA_Int32 Service_CreateSubscription(SL_Channel *channel, const UA_CreateSubscriptionRequest *request,
+UA_Int32 Service_CreateSubscription(UA_Session session, const UA_CreateSubscriptionRequest *request,
                                    UA_CreateSubscriptionResponse *response);
 // Service_ModifySubscription
 // Service_SetPublishingMode
-UA_Int32 Service_Publish(SL_Channel *channel, const UA_PublishRequest *request,
+UA_Int32 Service_Publish(UA_Session session, const UA_PublishRequest *request,
                                    UA_PublishResponse *response);
 
 // Service_Republish
