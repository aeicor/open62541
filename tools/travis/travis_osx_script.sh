--- conflicted
+++ resolved
@@ -47,11 +47,7 @@
 
     echo "Debug build and unit tests with valgrind" && echo -en 'travis_fold:start:script.build.unit_test\\r'
     mkdir -p build && cd build
-<<<<<<< HEAD
-    cmake -DCMAKE_BUILD_TYPE=Debug -DUA_BUILD_EXAMPLES=ON -DUA_ENABLE_DISCOVERY=ON -DUA_ENABLE_DISCOVERY_MULTICAST=ON -DUA_BUILD_UNIT_TESTS=ON -DUA_ENABLE_COVERAGE=OFF -DUA_ENABLE_VALGRIND_UNIT_TESTS=OFF ..
-=======
-    cmake -DCMAKE_BUILD_TYPE=Debug -DUA_BUILD_EXAMPLES=ON -DUA_BUILD_UNIT_TESTS=ON -DUA_ENABLE_COVERAGE=ON -DUA_ENABLE_VALGRIND_UNIT_TESTS=ON ..
->>>>>>> d0508763
+    cmake -DCMAKE_BUILD_TYPE=Debug -DUA_BUILD_EXAMPLES=ON -DUA_ENABLE_DISCOVERY=ON -DUA_ENABLE_DISCOVERY_MULTICAST=ON -DUA_BUILD_UNIT_TESTS=ON -DUA_ENABLE_COVERAGE=ON -DUA_ENABLE_VALGRIND_UNIT_TESTS=ON ..
     make -j && make test ARGS="-V"
     cd .. && rm -rf build
 	echo -en 'travis_fold:end:script.build.unit_test\\r'
