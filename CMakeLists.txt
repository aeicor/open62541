--- conflicted
+++ resolved
@@ -651,12 +651,10 @@
                 ${PROJECT_SOURCE_DIR}/src/pubsub/ua_pubsub.c
                 ${PROJECT_SOURCE_DIR}/src/pubsub/ua_pubsub_manager.c
                 ${PROJECT_SOURCE_DIR}/src/pubsub/ua_pubsub_ns0.c
-<<<<<<< HEAD
                 ${PROJECT_SOURCE_DIR}/src/pubsub/ua_pubsub_custom_manager.c
-=======
                 ${PROJECT_SOURCE_DIR}/src/server/ua_server_methodqueue.c
-				${PROJECT_SOURCE_DIR}/src/server/ua_asyncmethod_manager.c
->>>>>>> 2d70f1ee
+    				    ${PROJECT_SOURCE_DIR}/src/server/ua_asyncmethod_manager.c
+           
                 # services
                 ${PROJECT_SOURCE_DIR}/src/server/ua_services_view.c
                 ${PROJECT_SOURCE_DIR}/src/server/ua_services_method.c
